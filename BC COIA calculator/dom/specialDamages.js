import { formatDateLong, parseDateInput, formatDateForInput, formatDateForDisplay, validateDateFormat } from '../utils.date.js';
import { formatCurrencyForDisplay, formatCurrencyForInput, formatCurrencyForInputWithCommas, parseCurrency } from '../utils.currency.js';
import { setupCustomDateInputListeners, setupCurrencyInputListeners } from './setup.js';
import { initializeSpecialDamagesDatePicker } from './datepickers.js';
import { showSpecialDamagesDeletionModal } from './modal.js';
import useStore from '../store.js';

/**
 * Shows a warning message when trying to delete a special damage with description or non-zero amount
 */
function showDeletionWarning() {
    showSpecialDamagesDeletionModal();
}

/**
 * Finds the index of a special damage in the state store based on DOM row
 * @param {HTMLTableRowElement} row - The row element to find in the store
 * @returns {number} The index in the store, or -1 if not found
 */
function findSpecialDamageIndex(row) {
    const dateInput = row.querySelector('.special-damages-date');
    const descInput = row.querySelector('.special-damages-description');
    const amountInput = row.querySelector('.special-damages-amount');
    
    if (!dateInput || !descInput || !amountInput) return -1;
    
    const rowDate = dateInput.value;
    const rowDesc = descInput.value;
    const rowAmount = parseCurrency(amountInput.value);
    
    const state = useStore.getState();
    const specialDamages = state.results.specialDamages;
    
    // Find the matching special damage in the store
    return specialDamages.findIndex(damage => {
        // Convert date strings to canonical format for comparison
        const damageDate = damage.date;
        
        // Match by date, description, and approximate amount (for float precision issues)
        const datesMatch = damageDate === rowDate;
        const descMatch = damage.description === rowDesc;
        const epsilon = 0.001; // Small tolerance for floating point comparisons
        const amountsMatch = Math.abs(damage.amount - rowAmount) < epsilon;
        
        return datesMatch && descMatch && amountsMatch;
    });
}

/**
 * Handles trash icon click to delete a special damages row
 * @param {Event} event - The click event
 */
function handleTrashIconClick(event) {
    const trashIcon = event.currentTarget;
    const row = trashIcon.closest('.special-damages-row');
    
    if (!row) return;
    
    // Get the description and amount inputs
    const descInput = row.querySelector('.special-damages-description');
    const amountInput = row.querySelector('.special-damages-amount');
    
    if (!descInput || !amountInput) return;
    
    // Check if description is empty and amount is zero
    const isDescEmpty = descInput.value.trim() === '';
    const amountValue = parseCurrency(amountInput.value);
    const isAmountZero = amountValue === 0;
    
    if (isDescEmpty && isAmountZero) {
        // Find the index of this special damage in the store
        const index = findSpecialDamageIndex(row);
        
        // Remove from the DOM
        row.remove();
        
        // Remove from the store if found
        if (index !== -1) {
            useStore.getState().removeSpecialDamage(index);
        }
        
        // Trigger recalculation after removing the row
        const event = new CustomEvent('special-damages-updated');
        document.dispatchEvent(event);
    } else {
        // Show warning message
        showDeletionWarning();
    }
}

/**
 * Creates a delete icon element for deleting special damages
 * @returns {HTMLElement} The delete icon element
 */
function createDeleteIcon() {
    const deleteIcon = document.createElement('span');
    deleteIcon.className = 'delete-icon';
    deleteIcon.innerHTML = '×';  // Using × character for the X
    deleteIcon.title = 'Delete special damages';
    deleteIcon.addEventListener('click', handleTrashIconClick);
    
    return deleteIcon;
}

/**
 * Inserts a new special damages row immediately after the specified row.
 * @param {HTMLTableSectionElement} tableBody - The tbody element of the table.
 * @param {HTMLTableRowElement} currentRow - The row after which to insert the new row.
 * @param {string} date - The date to pre-populate in the new row (YYYY-MM-DD format).
 */
export function insertSpecialDamagesRow(tableBody, currentRow, date) {
    // Get the index of the current row
    const rowIndex = currentRow.rowIndex; // Use rowIndex directly for insertion after
    
    // Create a new row and insert it after the current row
    const newRow = tableBody.insertRow(rowIndex); // Insert at the correct index
    newRow.className = 'special-damages-row highlight-new-row';
    
    // Date cell (editable, pre-populated with the date from the current row)
    const dateCell = newRow.insertCell();
    const dateInput = document.createElement('input');
    dateInput.type = 'text';
    dateInput.className = 'special-damages-date custom-date-input';
    dateInput.dataset.type = 'special-damages-date';
    dateInput.placeholder = 'YYYY-MM-DD';
    dateInput.maxLength = 10;
    
    // Validate the passed date is within proper range before setting
    const isValidDate = validateSpecialDamagesDate(date);
    
    // Passed date is already YYYY-MM-DD from formatDateForDisplay
    dateInput.value = isValidDate ? date : ''; 
    
    // Initialize the datepicker for proper constraints
    // Let flatpickr fully handle the date input
    initializeSpecialDamagesDatePicker(dateInput, function() {
        // When the date changes, trigger recalculation
        const event = new CustomEvent('special-damages-updated');
        document.dispatchEvent(event);
    });
    
    // Do NOT add setupCustomDateInputListeners for flatpickr-managed inputs
    // Let flatpickr handle all date input behavior
    
    dateCell.appendChild(dateInput);
    dateCell.classList.add('text-left');
    
    // Description cell with placeholder
    const descCell = newRow.insertCell();
    const descInput = document.createElement('input');
    descInput.type = 'text';
    descInput.className = 'special-damages-description';
    descInput.placeholder = 'Describe special damages';
    descInput.dataset.type = 'special-damages-description';
    descCell.appendChild(descInput);
    descCell.classList.add('text-left');
    
    // Rate cell (empty)
    const rateCell = newRow.insertCell();
    rateCell.textContent = '';
    rateCell.classList.add('text-center');
    
    // Principal/Amount cell (editable)
    const principalCell = newRow.insertCell();
    const principalInput = document.createElement('input');
    principalInput.type = 'text';
    principalInput.className = 'special-damages-amount';
    principalInput.dataset.type = 'special-damages-amount';
    principalInput.value = '';
    setupCurrencyInputListeners(principalInput, function() {
        // When the amount changes, trigger recalculation
        const event = new CustomEvent('special-damages-updated');
        document.dispatchEvent(event);
    });
    principalCell.appendChild(principalInput);
    principalCell.classList.add('text-right');
    
    // Interest cell (empty) with trash icon
    const interestCell = newRow.insertCell();
    interestCell.classList.add('text-right');
    
    // Add delete icon to interest cell
    const deleteIcon = createDeleteIcon();
    interestCell.appendChild(deleteIcon);
    
    // Set focus to the description field
    setTimeout(() => {
        descInput.focus();
        
        // Remove highlight class after a delay
        setTimeout(() => {
            newRow.classList.remove('highlight-new-row');
        }, 2000);
    }, 100);
    
    // Trigger recalculation after adding the row
    const event = new CustomEvent('special-damages-updated');
    document.dispatchEvent(event);
}

/**
 * Validates if a special damages date is within the allowed range.
 * @param {string} dateStr - Date string in YYYY-MM-DD format
 * @returns {boolean} - True if date is valid, false otherwise
 */
function validateSpecialDamagesDate(dateStr) {
    if (!dateStr) return false;
    
    const date = parseDateInput(dateStr);
    if (!date) return false;
    
    const state = useStore.getState();
    const judgmentDate = state.inputs.dateOfJudgment;
    const prejudgmentDate = state.inputs.prejudgmentStartDate;
    
    if (!judgmentDate || !prejudgmentDate) return false;
    
    // Special damages date must be after prejudgment date + 1 day
    // Special damages can only be 1+ days after prejudgment interest date
    const minDate = new Date(prejudgmentDate);
    minDate.setDate(minDate.getDate() + 1);
    
    // Special damages date must be on or before judgment date
    // Note: Judgment date itself is the last valid date for special damages
    return date >= minDate && date <= judgmentDate;
}

/**
 * Helper function to insert a special damages row from saved data during table update.
 * @param {HTMLTableSectionElement} tableBody - The tbody element of the table.
 * @param {number} index - The index at which to insert the row (-1 to append).
 * @param {object} rowData - Object containing date (YYYY-MM-DD), description, and amount.
 * @param {Date|null} finalPeriodStartDate - The start date of the final regular interest period.
 * @param {Array<object>} mutableFinalPeriodDetails - The mutable array of calculated final period interest details.
 * @returns {HTMLTableRowElement} The newly inserted row element.
 */
export function insertSpecialDamagesRowFromData(tableBody, index, rowData, finalPeriodStartDate, mutableFinalPeriodDetails) {
    // Validate inputs to prevent issues with missing data
    if (!tableBody || !rowData) return null;
    
    // Create a safe index value
    const safeIndex = (index !== undefined && index >= 0) ? index : -1;
    
    const newRow = tableBody.insertRow(safeIndex);
    newRow.className = 'special-damages-row'; // No highlight on re-insertion

    // Date cell
    const dateCell = newRow.insertCell();
    const dateInput = document.createElement('input');
    dateInput.type = 'text';
    dateInput.className = 'special-damages-date custom-date-input';
    dateInput.dataset.type = 'special-damages-date';
    dateInput.placeholder = 'YYYY-MM-DD';
    dateInput.maxLength = 10;
    
    // Ensure we have a valid date
    const validDate = rowData.date || '';
    dateInput.value = validDate; // Already in YYYY-MM-DD
    
    // Initialize the datepicker for proper constraints
    // Let flatpickr fully handle the date input
    initializeSpecialDamagesDatePicker(dateInput, function() {
        // When the date changes, trigger recalculation
        const event = new CustomEvent('special-damages-updated');
        document.dispatchEvent(event);
    });
    
    // Do NOT add setupCustomDateInputListeners for flatpickr-managed inputs
    // Let flatpickr handle all date input behavior
    
    dateCell.appendChild(dateInput);
    dateCell.classList.add('text-left');

    // Description cell
    const descCell = newRow.insertCell();
    const descInput = document.createElement('input');
    descInput.type = 'text';
    descInput.className = 'special-damages-description';
    descInput.placeholder = 'Describe special damages';
    descInput.dataset.type = 'special-damages-description';
    
    // Handle various edge cases for description
    const description = rowData.description || '';
    descInput.value = (description === descInput.placeholder) ? '' : description; 
    descCell.appendChild(descInput);
    
    // Store the calculated detail for later use
    let calculatedDetail = null;
    
    // Find the matching calculated interest detail if applicable
    if (finalPeriodStartDate && mutableFinalPeriodDetails && mutableFinalPeriodDetails.length > 0 && rowData.date) {
        const damageDate = parseDateInput(rowData.date);
        const damageAmount = parseCurrency(rowData.amount || 0);
        
        console.log(`[DOM DEBUG] Processing damage row: ${rowData.description} on ${rowData.date}, amount=${damageAmount}`);
        console.log(`[DOM DEBUG] Final period start date: ${formatDateForDisplay(finalPeriodStartDate)}`);
        console.log(`[DOM DEBUG] Available calculated details: ${mutableFinalPeriodDetails.length}`);
        
        // Dump all available detail objects to console for inspection
        mutableFinalPeriodDetails.forEach((detail, idx) => {
            console.log(`[DOM DEBUG] Detail #${idx}: date=${formatDateForDisplay(detail.damageDate)}, desc=${detail.description}, principal=${detail.principal}`);
        });
        
        // Check if this damage falls within the final period
        if (damageDate && finalPeriodStartDate && damageDate >= finalPeriodStartDate) {
            console.log(`[DOM DEBUG] Damage is in final period`);
            
            // First determine if this is a damage on the first day of the final period
            const isFirstDayOfFinalPeriod = formatDateForDisplay(damageDate) === formatDateForDisplay(finalPeriodStartDate);
            console.log(`[DOM DEBUG] Is damage on first day of final period: ${isFirstDayOfFinalPeriod}`);
            
            // Find the matching calculated interest detail
            // Use a more flexible matching approach to handle potential precision issues and timezone differences
            const detailIndex = mutableFinalPeriodDetails.findIndex(detail => {
                if (!detail || !detail.damageDate) return false;
                
                // Format both dates to YYYY-MM-DD strings for comparison to avoid timezone issues
                const formattedDamageDate = formatDateForDisplay(damageDate);
                const formattedDetailDate = formatDateForDisplay(detail.damageDate);
                const datesMatch = formattedDamageDate === formattedDetailDate;
                
                // Check if principals are approximately equal (handle potential floating point issues)
                // Use a small epsilon value to account for potential rounding differences
                const epsilon = 0.001; // Allow for tiny differences due to floating point precision
                const principalsMatch = Math.abs(detail.principal - damageAmount) < epsilon;
                
                // Check if this is a first day special damage
                const isFirstDayMatch = isFirstDayOfFinalPeriod && detail.isFirstDayOfSegment;
                
                console.log(`[DOM DEBUG] Comparing with detail: date=${formattedDetailDate}, amount=${detail.principal}, isFirstDayOfSegment=${detail.isFirstDayOfSegment}`);
                console.log(`[DOM DEBUG] Comparison results: datesMatch=${datesMatch}, principalsMatch=${principalsMatch}, isFirstDayMatch=${isFirstDayMatch}`);
                
                // Match if dates and principals match OR this is a first day special damage
                return (datesMatch && principalsMatch) || isFirstDayMatch;
            });
            
            console.log(`[DOM DEBUG] Detail index found: ${detailIndex}`);
            
            if (detailIndex > -1) {
                calculatedDetail = mutableFinalPeriodDetails[detailIndex];
                console.log(`[DOM DEBUG] Found matching detail: ${calculatedDetail.description}, interest=${calculatedDetail.interest}`);
                
<<<<<<< HEAD
                // Create a container for the interest calculation details 
                // Extract just the days count from the description, simplifying the format
                const detailsContainer = document.createElement('div');
                detailsContainer.className = 'interest-calculation-details';
                
                // Extract just the days count from the description string
                // The description has format like "test 3 (109 days)", we want just "109 days"
                const daysMatch = calculatedDetail.description.match(/\((\d+) days\)/);
                const daysText = daysMatch ? `${daysMatch[1]} days` : calculatedDetail.description;
                
                detailsContainer.innerHTML = `<span class="days-count">${daysText}</span>`;
=======
                // Extract just the days count from the description (e.g., "test 2 (108 days) @" -> "108 days")
                let daysCount = "";
                const daysMatch = calculatedDetail.description.match(/\((\d+\s*days)\)/);
                if (daysMatch && daysMatch[1]) {
                    daysCount = daysMatch[1]; // This will be "108 days" from the example
                }
                
                // Create a container for the simplified days count
                const detailsContainer = document.createElement('div');
                detailsContainer.className = 'interest-calculation-details days-only';
                detailsContainer.innerHTML = `<span class="days-count">${daysCount}</span>`;
>>>>>>> c58195f5
                
                // Add the details container to the description cell
                descCell.appendChild(detailsContainer);
                
                // Add the end date to the date cell (left-aligned like other dates)
                const endDateSpan = document.createElement('div');
                endDateSpan.className = 'end-date text-left';
                endDateSpan.textContent = calculatedDetail.endDate;
                dateCell.appendChild(endDateSpan);
                
                // Remove the matched detail from the mutable array to prevent duplicate insertion
                mutableFinalPeriodDetails.splice(detailIndex, 1);
            }
        }
    }
    
    descCell.classList.add('text-left');

    // Rate cell
    const rateCell = newRow.insertCell();
    rateCell.textContent = '';
    rateCell.classList.add('text-center');
    
    // Add interest rate to the rate cell if we have calculated detail
    if (calculatedDetail) {
        // First add an empty space to align with the first line
        rateCell.innerHTML = '&nbsp;';
        
        // Create a container with the same class for consistent styling
        const rateContainer = document.createElement('div');
        rateContainer.className = 'interest-calculation-details';
        rateContainer.textContent = calculatedDetail.rate.toFixed(2) + '%';
        
        // Add the container to the rate cell
        rateCell.appendChild(rateContainer);
    }

    // Principal/Amount cell
    const principalCell = newRow.insertCell();
    const principalInput = document.createElement('input');
    principalInput.type = 'text';
    principalInput.className = 'special-damages-amount';
    principalInput.dataset.type = 'special-damages-amount';
    
    // Handle potentially missing or invalid amounts
    const numericValue = parseCurrency(rowData.amount || 0);
    principalInput.value = formatCurrencyForInputWithCommas(numericValue);
    
    setupCurrencyInputListeners(principalInput, function() {
        const event = new CustomEvent('special-damages-updated');
        document.dispatchEvent(event);
    });
    principalCell.appendChild(principalInput);
    principalCell.classList.add('text-right');

    // Interest cell
    const interestCell = newRow.insertCell();
    interestCell.classList.add('text-right');
    
    // Add interest amount to the interest cell if we have calculated detail (two-line case)
    if (calculatedDetail) {
        // Create an empty space div for the first line with the delete icon
        const firstLineDiv = document.createElement('div');
        firstLineDiv.style.display = 'flex';
        firstLineDiv.style.justifyContent = 'flex-end';
        firstLineDiv.style.alignItems = 'center';
        
        // Add the delete icon to the first line
        const deleteIcon = createDeleteIcon();
        firstLineDiv.appendChild(deleteIcon);
        interestCell.appendChild(firstLineDiv);
        
        // Create a container for interest details (second line)
        const interestContainer = document.createElement('div');
        interestContainer.className = 'interest-calculation-details';
        
        // Add the interest amount
        const interestSpan = document.createElement('span');
        interestSpan.innerHTML = formatCurrencyForDisplay(calculatedDetail.interest || 0);
        interestContainer.appendChild(interestSpan);
        
        // Add the container to the interest cell
        interestCell.appendChild(interestContainer);
    } else {
        // Single line case - just add the delete icon directly
        const deleteIcon = createDeleteIcon();
        interestCell.appendChild(deleteIcon);
    }

    return newRow; // Return the created row element
}

/**
 * This function is no longer needed since we're now including the interest calculation details
 * directly in the special damages row. Keeping it as a stub for backward compatibility.
 * @deprecated Use insertSpecialDamagesRowFromData with finalPeriodStartDate and mutableFinalPeriodDetails instead.
 */
export function insertCalculatedRowIfNeeded() {
    // This function is now a no-op
    return;
}<|MERGE_RESOLUTION|>--- conflicted
+++ resolved
@@ -292,15 +292,6 @@
         const damageDate = parseDateInput(rowData.date);
         const damageAmount = parseCurrency(rowData.amount || 0);
         
-        console.log(`[DOM DEBUG] Processing damage row: ${rowData.description} on ${rowData.date}, amount=${damageAmount}`);
-        console.log(`[DOM DEBUG] Final period start date: ${formatDateForDisplay(finalPeriodStartDate)}`);
-        console.log(`[DOM DEBUG] Available calculated details: ${mutableFinalPeriodDetails.length}`);
-        
-        // Dump all available detail objects to console for inspection
-        mutableFinalPeriodDetails.forEach((detail, idx) => {
-            console.log(`[DOM DEBUG] Detail #${idx}: date=${formatDateForDisplay(detail.damageDate)}, desc=${detail.description}, principal=${detail.principal}`);
-        });
-        
         // Check if this damage falls within the final period
         if (damageDate && finalPeriodStartDate && damageDate >= finalPeriodStartDate) {
             console.log(`[DOM DEBUG] Damage is in final period`);
@@ -340,19 +331,6 @@
                 calculatedDetail = mutableFinalPeriodDetails[detailIndex];
                 console.log(`[DOM DEBUG] Found matching detail: ${calculatedDetail.description}, interest=${calculatedDetail.interest}`);
                 
-<<<<<<< HEAD
-                // Create a container for the interest calculation details 
-                // Extract just the days count from the description, simplifying the format
-                const detailsContainer = document.createElement('div');
-                detailsContainer.className = 'interest-calculation-details';
-                
-                // Extract just the days count from the description string
-                // The description has format like "test 3 (109 days)", we want just "109 days"
-                const daysMatch = calculatedDetail.description.match(/\((\d+) days\)/);
-                const daysText = daysMatch ? `${daysMatch[1]} days` : calculatedDetail.description;
-                
-                detailsContainer.innerHTML = `<span class="days-count">${daysText}</span>`;
-=======
                 // Extract just the days count from the description (e.g., "test 2 (108 days) @" -> "108 days")
                 let daysCount = "";
                 const daysMatch = calculatedDetail.description.match(/\((\d+\s*days)\)/);
@@ -364,7 +342,6 @@
                 const detailsContainer = document.createElement('div');
                 detailsContainer.className = 'interest-calculation-details days-only';
                 detailsContainer.innerHTML = `<span class="days-count">${daysCount}</span>`;
->>>>>>> c58195f5
                 
                 // Add the details container to the description cell
                 descCell.appendChild(detailsContainer);
