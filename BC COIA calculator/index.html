--- conflicted
+++ resolved
@@ -48,10 +48,7 @@
         </ul>
     </div>    
 </div>
-<<<<<<< HEAD
-=======
-
->>>>>>> c8ef47e7
+
 <div class="two-layer-container">
         <!-- Paper Layer (Bottom) -->
         <div class="paper-layer">
@@ -122,11 +119,7 @@
                 <span class="shimmer-overlay"></span>
             </button>
             <button id="print-button" class="action-button print" style="position: absolute; top: 0; right: 0;">Print</button>
-<<<<<<< HEAD
-            <button id="clear-button" class="action-button clear" style="position: absolute; top: 40px; right: 0; background-color: #e74c3c; color: white;">Clear</button>
-=======
             <button id="clear-button" class="action-button clear" style="position: absolute; top: 40px; right: 0;">Clear</button>
->>>>>>> c8ef47e7
         </div>
 
         <!-- Restructured Summary Table -->
@@ -337,9 +330,6 @@
     
     <!-- Application initializer for test/live mode -->
     <script src="app-initializer.js" type="module"></script>
-    
-    <!-- Load the Clear button functionality -->
-    <script src="clear-button-listener.js" type="module"></script>
     </div> <!-- Close two-layer-container -->
 </body>
 </html>