/* Console Layer (Top) - For UI elements that should appear above content */
.console-layer {
<<<<<<< HEAD
    position: absolute; /* Changed to absolute for overlay */
=======
    position: absolute; /* Changed from relative to absolute for overlay */
>>>>>>> c8ef47e7
    top: 0;
    left: 0;
    width: 100%;
    height: 100%; /* Ensure it covers the parent */
    z-index: 3; /* Above both paper (z-index: 1) and ink (z-index: 2) layers */
    pointer-events: none; /* Allow clicks to pass through to layers below by default */
}

/* Individual console elements need pointer-events: auto to be interactive */
.console-layer > * {
    pointer-events: auto;
}

/* Print styles */
@media print {
    .console-layer {
        display: none; /* Hide console layer when printing */
    }
}<|MERGE_RESOLUTION|>--- conflicted
+++ resolved
@@ -1,10 +1,6 @@
 /* Console Layer (Top) - For UI elements that should appear above content */
 .console-layer {
-<<<<<<< HEAD
-    position: absolute; /* Changed to absolute for overlay */
-=======
     position: absolute; /* Changed from relative to absolute for overlay */
->>>>>>> c8ef47e7
     top: 0;
     left: 0;
     width: 100%;
